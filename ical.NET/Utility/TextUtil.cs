--- conflicted
+++ resolved
@@ -11,33 +11,11 @@
         /// <summary> Folds lines at 75 characters, and prepends the next line with a space per RFC https://tools.ietf.org/html/rfc5545#section-3.1 </summary>
         public static string FoldLines(string incoming)
         {
-<<<<<<< HEAD
-            // NOTE: Made this method more efficient by removing
-            // the use of strings, and only using StringBuilders.
-            // Also, the "while" loop was removed, and StringBuilder
-            // modifications are kept at a minimum.
-            var result = new StringBuilder();
-            var current = new StringBuilder(value);
-
-            // Wrap lines at 75 characters, per RFC 2445 "folding" technique
-            const int foldAt = 75;
-            const int foldAtLessSpace = foldAt - 1;
-            var i = 0;
-            if (current.Length > foldAt)
-            {
-                const string foldingBreak = "\r\n ";
-                result.Append(current.ToString(0, foldAt) + foldingBreak);
-                for (i = foldAt; i < current.Length - foldAtLessSpace; i += foldAtLessSpace)
-                {
-                    result.Append(current.ToString(i, foldAtLessSpace) + foldingBreak);
-                }
-=======
             //The spec says nothing about trimming, but it seems reasonable...
             var trimmed = incoming.Trim();
             if (trimmed.Length <= 75)
             {
                 return trimmed + SerializationConstants.LineBreak;
->>>>>>> 9f2441ab
             }
 
             const int takeLimit = 74;
